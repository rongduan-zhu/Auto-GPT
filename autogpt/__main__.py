--- conflicted
+++ resolved
@@ -7,7 +7,6 @@
 
 from autogpt.agent.agent import Agent
 from autogpt.args import parse_arguments
-<<<<<<< HEAD
 from autogpt.commands.command import CommandRegistry
 from autogpt.config import Config, check_openai_api_key
 from autogpt.logs import logger
@@ -15,12 +14,6 @@
 from autogpt.plugins import load_plugins
 from autogpt.prompts.prompt import construct_main_ai_config
 
-=======
-from autogpt.config import Config, check_openai_api_key
-from autogpt.logs import logger
-from autogpt.memory import get_memory
-from autogpt.prompt import construct_prompt
->>>>>>> 9589334a
 # Load environment variables from .env file
 
 
@@ -66,12 +59,8 @@
     command_registry.import_commands("autogpt.commands.write_tests")
     command_registry.import_commands("autogpt.app")
     ai_name = ""
-<<<<<<< HEAD
     ai_config = construct_main_ai_config()
     ai_config.command_registry = command_registry
-=======
-    system_prompt = construct_prompt()
->>>>>>> 9589334a
     # print(prompt)
     # Initialize variables
     full_message_history = []
@@ -88,23 +77,18 @@
         f"Using memory of type:", Fore.GREEN, f"{memory.__class__.__name__}"
     )
     logger.typewriter_log(f"Using Browser:", Fore.GREEN, cfg.selenium_web_browser)
-    prompt = ai_config.construct_full_prompt()
+    system_prompt = ai_config.construct_full_prompt()
     if cfg.debug_mode:
-        logger.typewriter_log("Prompt:", Fore.GREEN, prompt)
+        logger.typewriter_log("Prompt:", Fore.GREEN, system_prompt)
     agent = Agent(
         ai_name=ai_name,
         memory=memory,
         full_message_history=full_message_history,
         next_action_count=next_action_count,
-<<<<<<< HEAD
         command_registry=command_registry,
         config=ai_config,
-        prompt=prompt,
-        user_input=user_input,
-=======
         system_prompt=system_prompt,
         triggering_prompt=triggering_prompt,
->>>>>>> 9589334a
     )
     agent.start_interaction_loop()
 
