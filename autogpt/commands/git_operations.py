"""Git operations for autogpt"""
from git.repo import Repo

from autogpt.commands.command import command
from autogpt.config import Config
from autogpt.workspace import path_in_workspace

CFG = Config()


@command(
    "clone_repository",
    "Clone Repositoryy",
    '"repository_url": "<url>", "clone_path": "<directory>"',
    CFG.github_username and CFG.github_api_key,
    "Configure github_username and github_api_key.",
)
def clone_repository(repo_url: str, clone_path: str) -> str:
    """Clone a github repository locally

    Args:
        repo_url (str): The URL of the repository to clone
        clone_path (str): The path to clone the repository to

    Returns:
        str: The result of the clone operation"""
    split_url = repo_url.split("//")
    auth_repo_url = f"//{CFG.github_username}:{CFG.github_api_key}@".join(split_url)
    safe_clone_path = path_in_workspace(clone_path)
    try:
<<<<<<< HEAD
        Repo.clone_from(auth_repo_url, clone_path)
        return f"""Cloned {repo_url} to {clone_path}"""
=======
        git.Repo.clone_from(auth_repo_url, safe_clone_path)
        return f"""Cloned {repo_url} to {safe_clone_path}"""
>>>>>>> 9589334a
    except Exception as e:
        return f"Error: {str(e)}"<|MERGE_RESOLUTION|>--- conflicted
+++ resolved
@@ -28,12 +28,7 @@
     auth_repo_url = f"//{CFG.github_username}:{CFG.github_api_key}@".join(split_url)
     safe_clone_path = path_in_workspace(clone_path)
     try:
-<<<<<<< HEAD
-        Repo.clone_from(auth_repo_url, clone_path)
-        return f"""Cloned {repo_url} to {clone_path}"""
-=======
-        git.Repo.clone_from(auth_repo_url, safe_clone_path)
+        Repo.clone_from(auth_repo_url, safe_clone_path)
         return f"""Cloned {repo_url} to {safe_clone_path}"""
->>>>>>> 9589334a
     except Exception as e:
         return f"Error: {str(e)}"